/*
 * Licensed to the Apache Software Foundation (ASF) under one or more
 * contributor license agreements.  See the NOTICE file distributed with
 * this work for additional information regarding copyright ownership.
 * The ASF licenses this file to You under the Apache License, Version 2.0
 * (the "License"); you may not use this file except in compliance with
 * the License.  You may obtain a copy of the License at
 *
 *     http://www.apache.org/licenses/LICENSE-2.0
 *
 * Unless required by applicable law or agreed to in writing, software
 * distributed under the License is distributed on an "AS IS" BASIS,
 * WITHOUT WARRANTIES OR CONDITIONS OF ANY KIND, either express or implied.
 * See the License for the specific language governing permissions and
 * limitations under the License.
 */
package com.alipay.remoting.rpc;

import java.util.concurrent.ConcurrentHashMap;

<<<<<<< HEAD
import com.alipay.remoting.codec.Codec;
import com.alipay.remoting.connection.DefaultConnectionFactory;
=======
import com.alipay.remoting.util.NettyEventLoopUtil;
import io.netty.buffer.UnpooledByteBufAllocator;
import org.slf4j.Logger;
>>>>>>> 557db20a

import com.alipay.remoting.connection.ConnectionFactory;
import com.alipay.remoting.NamedThreadFactory;
import com.alipay.remoting.ProtocolCode;
import com.alipay.remoting.codec.ProtocolCodeBasedEncoder;
import com.alipay.remoting.rpc.protocol.RpcProtocolDecoder;
import com.alipay.remoting.rpc.protocol.RpcProtocolManager;
import com.alipay.remoting.rpc.protocol.RpcProtocolV2;
import com.alipay.remoting.rpc.protocol.UserProcessor;

import io.netty.channel.ChannelHandler;

/**
 * Default RPC connection factory impl.
 *
 * @author chengyi (mark.lx@antfin.com) 2018-06-20 15:32
 */
<<<<<<< HEAD
public class RpcConnectionFactory extends DefaultConnectionFactory implements ConnectionFactory {

    public RpcConnectionFactory(ConcurrentHashMap<String, UserProcessor<?>> userProcessors) {
        super(Runtime.getRuntime().availableProcessors() + 1, new NamedThreadFactory(
            "Rpc-netty-client-worker", true), new Codec() {
            @Override
            public ChannelHandler newEncoder() {
                return new ProtocolCodeBasedEncoder(
                    ProtocolCode.fromBytes(RpcProtocolV2.PROTOCOL_CODE));
=======
public class RpcConnectionFactory implements ConnectionFactory {

    /** logger */
    private static final Logger                         logger         = BoltLoggerFactory
                                                                           .getLogger("RpcRemoting");

    private static final EventLoopGroup                 workerGroup    = NettyEventLoopUtil
                                                                           .newEventLoopGroup(
                                                                               Runtime
                                                                                   .getRuntime()
                                                                                   .availableProcessors() + 1,
                                                                               new NamedThreadFactory(
                                                                                   "Rpc-netty-client-worker",
                                                                                   true));

    private Bootstrap                                   bootstrap;

    private ConcurrentHashMap<String, UserProcessor<?>> userProcessors = new ConcurrentHashMap<String, UserProcessor<?>>(
                                                                           4);

    /**
     * @see com.alipay.remoting.ConnectionFactory#init(ConnectionEventHandler)
     */
    @Override
    public void init(final ConnectionEventHandler connectionEventHandler) {
        bootstrap = new Bootstrap();
        bootstrap.group(workerGroup).channel(NettyEventLoopUtil.getClientSocketChannelClass())
            .option(ChannelOption.TCP_NODELAY, SystemProperties.tcp_nodelay())
            .option(ChannelOption.SO_REUSEADDR, SystemProperties.tcp_so_reuseaddr())
            .option(ChannelOption.SO_KEEPALIVE, SystemProperties.tcp_so_keepalive());

        // init netty write buffer water mark
        initWriteBufferWaterMark();

        // init byte buf allocator
        if (SystemProperties.netty_buffer_pooled()) {
            this.bootstrap.option(ChannelOption.ALLOCATOR, PooledByteBufAllocator.DEFAULT);
        } else {
            this.bootstrap.option(ChannelOption.ALLOCATOR, UnpooledByteBufAllocator.DEFAULT);
        }

        final boolean idleSwitch = SystemProperties.tcp_idle_switch();
        final int idleTime = SystemProperties.tcp_idle();
        final RpcHandler rpcHandler = new RpcHandler(userProcessors);
        final HeartbeatHandler heartbeatHandler = new HeartbeatHandler();
        bootstrap.handler(new ChannelInitializer<SocketChannel>() {

            protected void initChannel(SocketChannel channel) throws Exception {
                ChannelPipeline pipeline = channel.pipeline();
                pipeline.addLast("decoder", new RpcProtocolDecoder(
                    RpcProtocolManager.DEFAULT_PROTOCOL_CODE_LENGTH));
                pipeline.addLast(
                    "encoder",
                    new ProtocolCodeBasedEncoder(ProtocolCode
                        .fromBytes(RpcProtocolV2.PROTOCOL_CODE)));
                if (idleSwitch) {
                    pipeline.addLast("idleStateHandler", new IdleStateHandler(idleTime, idleTime,
                        0, TimeUnit.MILLISECONDS));
                    pipeline.addLast("heartbeatHandler", heartbeatHandler);
                }
                pipeline.addLast("connectionEventHandler", connectionEventHandler);
                pipeline.addLast("handler", rpcHandler);
>>>>>>> 557db20a
            }

            @Override
            public ChannelHandler newDecoder() {
                return new RpcProtocolDecoder(RpcProtocolManager.DEFAULT_PROTOCOL_CODE_LENGTH);
            }
        }, new HeartbeatHandler(), new RpcHandler(userProcessors));
    }

}<|MERGE_RESOLUTION|>--- conflicted
+++ resolved
@@ -18,14 +18,8 @@
 
 import java.util.concurrent.ConcurrentHashMap;
 
-<<<<<<< HEAD
 import com.alipay.remoting.codec.Codec;
 import com.alipay.remoting.connection.DefaultConnectionFactory;
-=======
-import com.alipay.remoting.util.NettyEventLoopUtil;
-import io.netty.buffer.UnpooledByteBufAllocator;
-import org.slf4j.Logger;
->>>>>>> 557db20a
 
 import com.alipay.remoting.connection.ConnectionFactory;
 import com.alipay.remoting.NamedThreadFactory;
@@ -43,7 +37,6 @@
  *
  * @author chengyi (mark.lx@antfin.com) 2018-06-20 15:32
  */
-<<<<<<< HEAD
 public class RpcConnectionFactory extends DefaultConnectionFactory implements ConnectionFactory {
 
     public RpcConnectionFactory(ConcurrentHashMap<String, UserProcessor<?>> userProcessors) {
@@ -53,70 +46,7 @@
             public ChannelHandler newEncoder() {
                 return new ProtocolCodeBasedEncoder(
                     ProtocolCode.fromBytes(RpcProtocolV2.PROTOCOL_CODE));
-=======
-public class RpcConnectionFactory implements ConnectionFactory {
 
-    /** logger */
-    private static final Logger                         logger         = BoltLoggerFactory
-                                                                           .getLogger("RpcRemoting");
-
-    private static final EventLoopGroup                 workerGroup    = NettyEventLoopUtil
-                                                                           .newEventLoopGroup(
-                                                                               Runtime
-                                                                                   .getRuntime()
-                                                                                   .availableProcessors() + 1,
-                                                                               new NamedThreadFactory(
-                                                                                   "Rpc-netty-client-worker",
-                                                                                   true));
-
-    private Bootstrap                                   bootstrap;
-
-    private ConcurrentHashMap<String, UserProcessor<?>> userProcessors = new ConcurrentHashMap<String, UserProcessor<?>>(
-                                                                           4);
-
-    /**
-     * @see com.alipay.remoting.ConnectionFactory#init(ConnectionEventHandler)
-     */
-    @Override
-    public void init(final ConnectionEventHandler connectionEventHandler) {
-        bootstrap = new Bootstrap();
-        bootstrap.group(workerGroup).channel(NettyEventLoopUtil.getClientSocketChannelClass())
-            .option(ChannelOption.TCP_NODELAY, SystemProperties.tcp_nodelay())
-            .option(ChannelOption.SO_REUSEADDR, SystemProperties.tcp_so_reuseaddr())
-            .option(ChannelOption.SO_KEEPALIVE, SystemProperties.tcp_so_keepalive());
-
-        // init netty write buffer water mark
-        initWriteBufferWaterMark();
-
-        // init byte buf allocator
-        if (SystemProperties.netty_buffer_pooled()) {
-            this.bootstrap.option(ChannelOption.ALLOCATOR, PooledByteBufAllocator.DEFAULT);
-        } else {
-            this.bootstrap.option(ChannelOption.ALLOCATOR, UnpooledByteBufAllocator.DEFAULT);
-        }
-
-        final boolean idleSwitch = SystemProperties.tcp_idle_switch();
-        final int idleTime = SystemProperties.tcp_idle();
-        final RpcHandler rpcHandler = new RpcHandler(userProcessors);
-        final HeartbeatHandler heartbeatHandler = new HeartbeatHandler();
-        bootstrap.handler(new ChannelInitializer<SocketChannel>() {
-
-            protected void initChannel(SocketChannel channel) throws Exception {
-                ChannelPipeline pipeline = channel.pipeline();
-                pipeline.addLast("decoder", new RpcProtocolDecoder(
-                    RpcProtocolManager.DEFAULT_PROTOCOL_CODE_LENGTH));
-                pipeline.addLast(
-                    "encoder",
-                    new ProtocolCodeBasedEncoder(ProtocolCode
-                        .fromBytes(RpcProtocolV2.PROTOCOL_CODE)));
-                if (idleSwitch) {
-                    pipeline.addLast("idleStateHandler", new IdleStateHandler(idleTime, idleTime,
-                        0, TimeUnit.MILLISECONDS));
-                    pipeline.addLast("heartbeatHandler", heartbeatHandler);
-                }
-                pipeline.addLast("connectionEventHandler", connectionEventHandler);
-                pipeline.addLast("handler", rpcHandler);
->>>>>>> 557db20a
             }
 
             @Override
@@ -125,5 +55,4 @@
             }
         }, new HeartbeatHandler(), new RpcHandler(userProcessors));
     }
-
 }